--- conflicted
+++ resolved
@@ -9,11 +9,7 @@
 [tool.poetry.dependencies]
 python = ">=3.9, <3.13"
 sktime = ">=0.30.0"
-<<<<<<< HEAD
-numpyro = ">=0.19"
-=======
 numpyro = ">=0.19.0"
->>>>>>> 2e361707
 optax = ">=0.2.4"
 graphviz = ">=0.20.3,<0.22.0"
 scikit-base = "^0.12.0"
