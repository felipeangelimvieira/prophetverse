[tool.poetry]
name = "prophetverse"
version = "0.5.1"
description = ""
authors = ["Felipe Angelim <felipeangelim@gmail.com>"]
readme = "README.md"
packages = [{ include = "prophetverse", from="src"}]

[tool.poetry.dependencies]
python = ">=3.9, <3.13"
sktime = ">=0.30.0"
numpyro = "<0.16"
optax = ">=0.2"
graphviz = "^0.20.3"
scikit-base = "^0.11.0"
skpro = "^2.8.0"

ipykernel = { version = ">=6.26.0,<7.0.0", optional = true }
pytest = { version = ">=8.0.0,<9.0.0", optional = true }
sphinx = { version = ">=7.2.6,<8.0.0", optional = true }
matplotlib = { version = ">=3.8.2,<4.0.0", optional = true }
mkdocs = { version = ">=1.5.3,<2.0.0", optional = true }
mkdocstrings-python = { version = ">=1.9.0,<2.0.0", optional = true }
mkdocs-jupyter = { version = ">=0.24.6,<0.26.0", optional = true }
pymdown-extensions = { version = ">=10.7.1,<11.0.0", optional = true }
mkdocs-material = { version = ">=9.5.14,<10.0.0", optional = true }
pytest-cov = { version = ">=5.0.0,<7.0.0", optional = true }
pre-commit = { version = ">=3.7.1,<5.0.0", optional = true }
commitlint = { version = ">=1.0.0,<2.0.0", optional = true }
<<<<<<< HEAD
isort = { version = ">=5.13.2,<6.0.0", optional = true }
black = { version = ">=24.4.2,<26.0.0", optional = true }
=======
isort = { version = ">=5.13.2,<7.0.0", optional = true }
black = { version = ">=24.4.2,<25.0.0", optional = true }
>>>>>>> 14c19c03
pydocstyle = { version = ">=6.3.0,<7.0.0", optional = true }
mypy = { version = ">=1.10.0,<2.0.0", optional = true }
pylint = { version = ">=3.2.2,<4.0.0", optional = true }
mkdocstrings = { version = "^0.27.0", optional = true }
jupytext = {version = "^1.16.3", optional = true}
markdown-katex = {version = "^202406.1035", optional = true}
python-markdown-math = {version = "^0.8", optional = true}
tabulate = {version = "^0.9.0", optional = true}
mike = {version = "^2.1.3", optional = true}
mkdocs-ipymd = {version = "^0.0.4", optional = true}
seaborn = {version = "^0.13.2", optional = true}
statsmodels = {version = "^0.14.4", optional = true}



[tool.poetry.extras]
dev = [
    "ipykernel",
    "pytest",
    "sphinx",
    "matplotlib",
    "mkdocs",
    "mkdocstrings-python",
    "mkdocs-jupyter",
    "pymdown-extensions",
    "mkdocs-material",
    "pytest-cov",
    "pre-commit",
    "commitlint",
    "isort",
    "black",
    "pydocstyle",
    "mypy",
    "pylint",
    "mkdocstrings",
    "mike",
    "seaborn",
    "statsmodels",
]

[tool.pytest.ini_options]
log_cli = true
markers = [
    "ci: marks tests for Continuous Integration",
    "smoke: marks tests for smoke testing",
    ]


[build-system]
requires = ["poetry-core"]
build-backend = "poetry.core.masonry.api"

[tool.pre-commit]<|MERGE_RESOLUTION|>--- conflicted
+++ resolved
@@ -27,13 +27,8 @@
 pytest-cov = { version = ">=5.0.0,<7.0.0", optional = true }
 pre-commit = { version = ">=3.7.1,<5.0.0", optional = true }
 commitlint = { version = ">=1.0.0,<2.0.0", optional = true }
-<<<<<<< HEAD
-isort = { version = ">=5.13.2,<6.0.0", optional = true }
 black = { version = ">=24.4.2,<26.0.0", optional = true }
-=======
 isort = { version = ">=5.13.2,<7.0.0", optional = true }
-black = { version = ">=24.4.2,<25.0.0", optional = true }
->>>>>>> 14c19c03
 pydocstyle = { version = ">=6.3.0,<7.0.0", optional = true }
 mypy = { version = ">=1.10.0,<2.0.0", optional = true }
 pylint = { version = ">=3.2.2,<4.0.0", optional = true }
