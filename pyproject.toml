[tool.poetry]
name = "prophetverse"
version = "0.4.1"
description = ""
authors = ["Felipe Angelim <felipeangelim@gmail.com>"]
readme = "README.md"
packages = [{ include = "prophetverse", from="src"}]

[tool.poetry.dependencies]
python = ">=3.9, <3.13"
sktime = ">=0.30.0"
numpyro = "<0.16"
optax = ">=0.2"
graphviz = "^0.20.3"
scikit-base = "^0.11.0"

ipykernel = { version = ">=6.26.0,<7.0.0", optional = true }
pytest = { version = ">=8.0.0,<9.0.0", optional = true }
sphinx = { version = ">=7.2.6,<8.0.0", optional = true }
matplotlib = { version = ">=3.8.2,<4.0.0", optional = true }
mkdocs = { version = ">=1.5.3,<2.0.0", optional = true }
mkdocstrings-python = { version = ">=1.9.0,<2.0.0", optional = true }
mkdocs-jupyter = { version = ">=0.24.6,<0.26.0", optional = true }
pymdown-extensions = { version = ">=10.7.1,<11.0.0", optional = true }
mkdocs-material = { version = ">=9.5.14,<10.0.0", optional = true }
<<<<<<< HEAD
pytest-cov = { version = ">=5.0.0,<7.0.0", optional = true }
pre-commit = { version = ">=3.7.1,<4.0.0", optional = true }
=======
pytest-cov = { version = ">=5.0.0,<6.0.0", optional = true }
pre-commit = { version = ">=3.7.1,<5.0.0", optional = true }
>>>>>>> b4b3223f
commitlint = { version = ">=1.0.0,<2.0.0", optional = true }
isort = { version = ">=5.13.2,<6.0.0", optional = true }
black = { version = ">=24.4.2,<25.0.0", optional = true }
pydocstyle = { version = ">=6.3.0,<7.0.0", optional = true }
mypy = { version = ">=1.10.0,<2.0.0", optional = true }
pylint = { version = ">=3.2.2,<4.0.0", optional = true }
mkdocstrings = { version = "^0.27.0", optional = true }
jupytext = {version = "^1.16.3", optional = true}
markdown-katex = {version = "^202406.1035", optional = true}
python-markdown-math = {version = "^0.8", optional = true}
tabulate = {version = "^0.9.0", optional = true}
mike = {version = "^2.1.3", optional = true}
mkdocs-ipymd = "^0.0.4"
seaborn = {version = "^0.13.2", optional = true}
statsmodels = {version = "^0.14.4", optional = true}


[tool.poetry.extras]
dev = [
    "ipykernel",
    "pytest",
    "sphinx",
    "matplotlib",
    "mkdocs",
    "mkdocstrings-python",
    "mkdocs-jupyter",
    "pymdown-extensions",
    "mkdocs-material",
    "pytest-cov",
    "pre-commit",
    "commitlint",
    "isort",
    "black",
    "pydocstyle",
    "mypy",
    "pylint",
    "mkdocstrings",
    "mike",
    "seaborn",
    "statsmodels",
]

[tool.pytest.ini_options]
log_cli = true
markers = [
    "ci: marks tests for Continuous Integration",
    "smoke: marks tests for smoke testing",
    ]


[build-system]
requires = ["poetry-core"]
build-backend = "poetry.core.masonry.api"

[tool.pre-commit]<|MERGE_RESOLUTION|>--- conflicted
+++ resolved
@@ -23,13 +23,8 @@
 mkdocs-jupyter = { version = ">=0.24.6,<0.26.0", optional = true }
 pymdown-extensions = { version = ">=10.7.1,<11.0.0", optional = true }
 mkdocs-material = { version = ">=9.5.14,<10.0.0", optional = true }
-<<<<<<< HEAD
 pytest-cov = { version = ">=5.0.0,<7.0.0", optional = true }
-pre-commit = { version = ">=3.7.1,<4.0.0", optional = true }
-=======
-pytest-cov = { version = ">=5.0.0,<6.0.0", optional = true }
 pre-commit = { version = ">=3.7.1,<5.0.0", optional = true }
->>>>>>> b4b3223f
 commitlint = { version = ">=1.0.0,<2.0.0", optional = true }
 isort = { version = ">=5.13.2,<6.0.0", optional = true }
 black = { version = ">=24.4.2,<25.0.0", optional = true }
