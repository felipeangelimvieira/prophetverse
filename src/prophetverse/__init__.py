--- conflicted
+++ resolved
@@ -11,11 +11,8 @@
     NegativeBinomialTargetLikelihood,
     BetaTargetLikelihood,
     # Exogenous effects
-<<<<<<< HEAD
     MultiplyEffects,
-=======
     MichaelisMentenEffect,
->>>>>>> 854e72b4
     HillEffect,
     LinearEffect,
     LinearFourierSeasonality,
@@ -65,6 +62,7 @@
     "MultivariateNormal",
     "GammaTargetLikelihood",
     "NegativeBinomialTargetLikelihood",
+    "MultiplyEffects",
     "MichaelisMentenEffect",
     "HillEffect",
     "LinearEffect",
