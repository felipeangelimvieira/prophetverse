--- conflicted
+++ resolved
@@ -1,12 +1,7 @@
 """Definition of Chained Effects class."""
 
-<<<<<<< HEAD
-from typing import Any, Dict, List
-import numpyro
-=======
 from typing import Any, Dict, List, Tuple
 
->>>>>>> 567df659
 import jax.numpy as jnp
 from skbase.base import BaseMetaEstimatorMixin
 
@@ -86,34 +81,6 @@
         output = self.named_steps_[0][1].transform(output, fh)
         return output
 
-<<<<<<< HEAD
-=======
-    def _sample_params(
-        self, data: jnp.ndarray, predicted_effects: Dict[str, jnp.ndarray]
-    ) -> Dict[str, jnp.ndarray]:
-        """
-        Sample parameters for all chained effects.
-
-        Parameters
-        ----------
-        data : jnp.ndarray
-            Data obtained from the transformed method.
-        predicted_effects : Dict[str, jnp.ndarray]
-            A dictionary containing the predicted effects.
-
-        Returns
-        -------
-        Dict[str, jnp.ndarray]
-            A dictionary containing the sampled parameters for all effects.
-        """
-        params = {}
-        for name, effect in self.named_steps_:
-            with handlers.scope(prefix=name):
-                effect_params = effect.sample_params(data, predicted_effects)
-            params[f"effect_{name}"] = effect_params
-        return params
-
->>>>>>> 567df659
     def _predict(
         self,
         data: jnp.ndarray,
@@ -139,15 +106,8 @@
             The transformed data after applying all effects.
         """
         output = data
-<<<<<<< HEAD
-        for i, effect in enumerate(self.steps):
-            with numpyro.handlers.scope(prefix=f"{i}"):
-                output = effect.predict(output, predicted_effects)
-=======
-        for name, effect in self.named_steps_:
-            effect_params = params[f"effect_{name}"]
-            output = effect._predict(output, predicted_effects, effect_params)
->>>>>>> 567df659
+        for _, effect in self.named_steps_:
+            output = effect._predict(output, predicted_effects)
         return output
 
     @classmethod
