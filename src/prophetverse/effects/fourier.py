"""Fourier effects for time series forecasting with seasonality."""

from typing import Dict, List, Union

import jax.numpy as jnp
import numpyro.distributions as dist
import pandas as pd
from sktime.transformations.series.fourier import FourierFeatures

from prophetverse.effects.base import EFFECT_APPLICATION_TYPE, BaseEffect
from prophetverse.effects.linear import LinearEffect
from prophetverse.sktime._expand_column_per_level import ExpandColumnPerLevel

__all__ = ["LinearFourierSeasonality"]


class LinearFourierSeasonality(BaseEffect):
    """Linear Fourier Seasonality effect.

    Compute the linear seasonality using Fourier features.

    Parameters
    ----------
    sp_list : List[float]
        List of seasonal periods.
    fourier_terms_list : List[int]
        List of number of Fourier terms to use for each seasonal period.
    freq : str
        Frequency of the time series. Example: "D" for daily, "W" for weekly, etc.
    prior_scale : float, optional
        Scale of the prior distribution for the effect, by default 1.0.
    effect_mode : str, optional
        Either "multiplicative" or "additive" by default "additive".
    """

    _tags = {
        # Supports multivariate data? Can this
        # Effect be used with Multiariate prophet?
        "supports_multivariate": True,
        # If no columns are found, should
        # _predict be skipped?
        "skip_predict_if_no_match": False,
    }

    def __init__(
        self,
        sp_list: List[float],
        fourier_terms_list: List[int],
        freq: Union[str, None],
        prior_scale: float = 1.0,
        effect_mode: EFFECT_APPLICATION_TYPE = "additive",
    ):
        self.sp_list = sp_list
        self.fourier_terms_list = fourier_terms_list
        self.freq = freq
        self.prior_scale = prior_scale
        self.effect_mode = effect_mode
        self.expand_column_per_level_ = None  # type: Union[None,ExpandColumnPerLevel]
        super().__init__()

    def _fit(self, y: pd.DataFrame, X: pd.DataFrame, scale: float = 1.0):
        """Customize the initialization of the effect.

        Fit the fourier feature transformer and the linear effect.

        Parameters
        ----------
        y : pd.DataFrame
            The timeseries dataframe

        X : pd.DataFrame
            The DataFrame to initialize the effect.

        scale: float, optional
            The scale of the timeseries, by default 1.0.
        """
        self.fourier_features_ = FourierFeatures(
            sp_list=self.sp_list,
            fourier_terms_list=self.fourier_terms_list,
            freq=self.freq,
            keep_original_columns=False,
        )

        self.fourier_features_.fit(X=X)
        X = self.fourier_features_.transform(X)

        if X.index.nlevels > 1 and X.index.droplevel(-1).nunique() > 1:
            self.expand_column_per_level_ = ExpandColumnPerLevel([".*"]).fit(X=X)
            X = self.expand_column_per_level_.transform(X)  # type: ignore

        self.linear_effect_ = LinearEffect(
            prior=dist.Normal(0, self.prior_scale), effect_mode=self.effect_mode
        )

        self.linear_effect_.fit(X=X, y=y, scale=scale)

    def _transform(self, X: pd.DataFrame, fh: pd.Index) -> jnp.ndarray:
        """Prepare input data to be passed to numpyro model.

        This method return a jnp.ndarray of sines and cosines of the given
        frequencies.

        Parameters
        ----------
        X : pd.DataFrame
            The input DataFrame containing the exogenous variables for the training
            time indexes, if passed during fit, or for the forecasting time indexes, if
            passed during predict.

        fh : pd.Index
            The forecasting horizon as a pandas Index.

        Returns
        -------
        jnp.ndarray
            Any object containing the data needed for the effect. The object will be
            passed to `predict` method as `data` argument.
        """
        X = self.fourier_features_.transform(X)

        if self.expand_column_per_level_ is not None:
            X = self.expand_column_per_level_.transform(X)

        array = self.linear_effect_.transform(X, fh)

        return array

    def _predict(
        self, data: Dict, predicted_effects: Dict[str, jnp.ndarray], *args, **kwargs
    ) -> jnp.ndarray:
        """Apply and return the effect values.

        Parameters
        ----------
        data : Any
            Data obtained from the transformed method.

        predicted_effects : Dict[str, jnp.ndarray], optional
            A dictionary containing the predicted effects, by default None.

        Returns
        -------
        jnp.ndarray
            An array with shape (T,1) for univariate timeseries, or (N, T, 1) for
            multivariate timeseries, where T is the number of timepoints and N is the
            number of series.
        """
        return self.linear_effect_.predict(
            data=data,
            predicted_effects=predicted_effects,
<<<<<<< HEAD
        )
=======
            params=params,
        )

    @classmethod
    def get_test_params(cls, parameter_set="default"):
        return [
            {
                "sp_list": [7],
                "fourier_terms_list": [1],
                "freq": "D",
                "prior_scale": 1.0,
                "effect_mode": "additive",
            }
        ]
>>>>>>> 567df659
<|MERGE_RESOLUTION|>--- conflicted
+++ resolved
@@ -148,10 +148,6 @@
         return self.linear_effect_.predict(
             data=data,
             predicted_effects=predicted_effects,
-<<<<<<< HEAD
-        )
-=======
-            params=params,
         )
 
     @classmethod
@@ -164,5 +160,4 @@
                 "prior_scale": 1.0,
                 "effect_mode": "additive",
             }
-        ]
->>>>>>> 567df659
+        ]