--- conflicted
+++ resolved
@@ -40,15 +40,6 @@
         offset_slope: Optional[float] = 0.0,
         input_scale: Optional[float] = 1.0,
     ):
-<<<<<<< HEAD
-        self.half_max_prior = half_max_prior or dist.Gamma(1, 1)
-        self.slope_prior = slope_prior or dist.HalfNormal(10)
-        self.max_effect_prior = max_effect_prior or dist.Gamma(1, 1)
-        self.offset_slope = offset_slope
-        self.input_scale = input_scale
-        super().__init__(effect_mode=effect_mode)
-
-=======
         self.half_max_prior = half_max_prior
         self.slope_prior = slope_prior
         self.max_effect_prior = max_effect_prior
@@ -65,31 +56,6 @@
 
         super().__init__(effect_mode=effect_mode)
 
-    def _sample_params(
-        self, data, predicted_effects: Dict[str, jnp.ndarray]
-    ) -> Dict[str, jnp.ndarray]:
-        """
-        Sample the parameters of the effect.
-
-        Parameters
-        ----------
-        data : Any
-            Data obtained from the transformed method.
-        predicted_effects : Dict[str, jnp.ndarray]
-            A dictionary containing the predicted effects
-
-        Returns
-        -------
-        Dict[str, jnp.ndarray]
-            A dictionary containing the sampled parameters of the effect.
-        """
-        return {
-            "half_max": numpyro.sample("half_max", self._half_max_prior),
-            "slope": numpyro.sample("slope", self._slope_prior),
-            "max_effect": numpyro.sample("max_effect", self._max_effect_prior),
-        }
-
->>>>>>> 567df659
     def _predict(
         self,
         data: jnp.ndarray,
