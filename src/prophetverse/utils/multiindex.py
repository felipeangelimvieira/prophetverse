"""Utilities for working with multi-indexed DataFrames."""

import pandas as pd
<<<<<<< HEAD
=======
from sktime import __version__

if __version__ < "0.37.1":
    from sktime.transformations.hierarchical.reconcile import _get_s_matrix
else:
    from sktime.transformations.hierarchical.reconcile._reconcile import _get_s_matrix

>>>>>>> 7150991b

__all__ = [
    "get_bottom_series_idx",
    "get_multiindex_loc",
    "loc_bottom_series",
    "iterate_all_series",
    "reindex_time_series",
]


def get_bottom_series_idx(y):
    """
    Get the index of the bottom series in a hierarchical time series.

    Parameters
    ----------
    y : pd.DataFrame
        The hierarchical time series.

    Returns
    -------
    pd.Index
        The index of the bottom series.
    """
    if y.index.nlevels == 1:
        raise ValueError("y must be a multi-index DataFrame")
    if y.index.nlevels == 2:
        return pd.Index([x for x in y.index.droplevel(-1).unique() if x != "__total"])
    series = pd.Index([x for x in y.index.droplevel(-1).unique() if x[-1] != "__total"])
    return series


def loc_bottom_series(y):
    """
    Get the bottom series in a hierarchical time series.

    Parameters
    ----------
    y : pd.DataFrame
        The hierarchical time series.

    Returns
    -------
    pd.DataFrame
        The bottom series.
    """
    if y.index.nlevels == 1:
        return y
    return get_multiindex_loc(y, get_bottom_series_idx(y))


def get_multiindex_loc(df, idx_values):
    """
    Return the .loc for the first M levels of a multi-indexed DataFrame.

    Parameters
    ----------
    df : pd.DataFrame
        The DataFrame with a multi-index.
    idx_values : tuple or list
        Index values for the first M levels.

    Returns
    -------
    pd.DataFrame
        The selected data from the DataFrame.
    """
    nlevels = df.index.nlevels

    if isinstance(idx_values[0], tuple):
        nlevels_to_loc = len(idx_values[0])
    else:
        nlevels_to_loc = 1

    levels_to_ignore = list(range(-1, -1 - (nlevels - nlevels_to_loc), -1))

    mask = df.index.droplevel(levels_to_ignore).isin(idx_values)
    return df.loc[mask]


def reindex_time_series(df, new_time_index):
    """
    Reindex the time index level (-1) of a multi-index DataFrame with a new time index.

    Parameters
    ----------
    df : pd.DataFrame
        The original DataFrame with a multi-level index.
    new_time_index : pd.Index or similar
        The new time index to apply to the DataFrame.

    Returns
    -------
    pd.DataFrame
        A DataFrame with the updated time index.
    """
    if df.index.nlevels == 1:
        return df.reindex(new_time_index)

    # Extract the current indices except for the time index
    levels = df.index.levels[:-1]
    names = df.index.names[:-1]

    # Create a new multi-index combining the existing levels with the new time index
    new_index = pd.MultiIndex.from_product(
        levels + [new_time_index], names=names + [df.index.names[-1]]
    )

    # Reindex the DataFrame using the new index
    return df.reindex(new_index)


def iterate_all_series(y):
    """
    Iterate over all series in a hierarchical time series.

    Parameters
    ----------
    y : pd.DataFrame
        The hierarchical time series.

    Yields
    ------
    tuple
        A tuple containing the index and the corresponding series.
    """
    series = _get_s_matrix(y).index
    for idx in series:
        yield idx, y.loc[idx]


def _get_s_matrix(X):
    """Determine the summation "S" matrix.

    Reconciliation methods require the S matrix, which is defined by the
    structure of the hierarchy only. The S matrix is inferred from the input
    multi-index of the forecasts and is used to sum bottom-level forecasts
    appropriately.

    Please refer to [1]_ for further information.

    Parameters
    ----------
    X :  Panel of mtype pd_multiindex_hier

    Returns
    -------
    s_matrix : pd.DataFrame with rows equal to the number of unique nodes in
        the hierarchy, and columns equal to the number of bottom level nodes only,
        i.e. with no aggregate nodes. The matrix indexes is inherited from the
        input data, with the time level removed.

    References
    ----------
    .. [1] https://otexts.com/fpp3/hierarchical.html
    """
    # get bottom level indexes
    bl_inds = (
        X.loc[~(X.index.get_level_values(level=-2).isin(["__total"]))]
        .index.droplevel(level=-1)
        .unique()
    )
    # get all level indexes
    al_inds = X.droplevel(level=-1).index.unique()

    # set up matrix
    s_matrix = pd.DataFrame(
        [[0.0 for i in range(len(bl_inds))] for i in range(len(al_inds))],
        index=al_inds,
    )
    s_matrix.columns = bl_inds

    # now insert indicator for bottom level
    for i in s_matrix.columns:
        s_matrix.loc[s_matrix.index == i, i] = 1.0

    # now for each unique column add aggregate indicator
    for i in s_matrix.columns:
        if s_matrix.index.nlevels > 1:
            # replace index with totals -> ("nodeA", "__total")
            agg_ind = list(i)[::-1]
            for j in range(len(agg_ind)):
                agg_ind[j] = "__total"
                # insert indicator
                s_matrix.loc[tuple(agg_ind[::-1]), i] = 1.0
        else:
            s_matrix.loc["__total", i] = 1.0

    # drop new levels not present in original matrix
    s_matrix = s_matrix.loc[s_matrix.index.isin(al_inds)]

    return s_matrix<|MERGE_RESOLUTION|>--- conflicted
+++ resolved
@@ -1,8 +1,6 @@
 """Utilities for working with multi-indexed DataFrames."""
 
 import pandas as pd
-<<<<<<< HEAD
-=======
 from sktime import __version__
 
 if __version__ < "0.37.1":
@@ -10,7 +8,6 @@
 else:
     from sktime.transformations.hierarchical.reconcile._reconcile import _get_s_matrix
 
->>>>>>> 7150991b
 
 __all__ = [
     "get_bottom_series_idx",
@@ -139,67 +136,4 @@
     """
     series = _get_s_matrix(y).index
     for idx in series:
-        yield idx, y.loc[idx]
-
-
-def _get_s_matrix(X):
-    """Determine the summation "S" matrix.
-
-    Reconciliation methods require the S matrix, which is defined by the
-    structure of the hierarchy only. The S matrix is inferred from the input
-    multi-index of the forecasts and is used to sum bottom-level forecasts
-    appropriately.
-
-    Please refer to [1]_ for further information.
-
-    Parameters
-    ----------
-    X :  Panel of mtype pd_multiindex_hier
-
-    Returns
-    -------
-    s_matrix : pd.DataFrame with rows equal to the number of unique nodes in
-        the hierarchy, and columns equal to the number of bottom level nodes only,
-        i.e. with no aggregate nodes. The matrix indexes is inherited from the
-        input data, with the time level removed.
-
-    References
-    ----------
-    .. [1] https://otexts.com/fpp3/hierarchical.html
-    """
-    # get bottom level indexes
-    bl_inds = (
-        X.loc[~(X.index.get_level_values(level=-2).isin(["__total"]))]
-        .index.droplevel(level=-1)
-        .unique()
-    )
-    # get all level indexes
-    al_inds = X.droplevel(level=-1).index.unique()
-
-    # set up matrix
-    s_matrix = pd.DataFrame(
-        [[0.0 for i in range(len(bl_inds))] for i in range(len(al_inds))],
-        index=al_inds,
-    )
-    s_matrix.columns = bl_inds
-
-    # now insert indicator for bottom level
-    for i in s_matrix.columns:
-        s_matrix.loc[s_matrix.index == i, i] = 1.0
-
-    # now for each unique column add aggregate indicator
-    for i in s_matrix.columns:
-        if s_matrix.index.nlevels > 1:
-            # replace index with totals -> ("nodeA", "__total")
-            agg_ind = list(i)[::-1]
-            for j in range(len(agg_ind)):
-                agg_ind[j] = "__total"
-                # insert indicator
-                s_matrix.loc[tuple(agg_ind[::-1]), i] = 1.0
-        else:
-            s_matrix.loc["__total", i] = 1.0
-
-    # drop new levels not present in original matrix
-    s_matrix = s_matrix.loc[s_matrix.index.isin(al_inds)]
-
-    return s_matrix+        yield idx, y.loc[idx]